[package]
name = "battlezips_halo2"
version = "0.2.0"
edition = "2021"

[lib]
name = "battlezips_halo2"
path = "src/lib.rs"
crate-type = ["cdylib", "rlib"]

[dependencies]
halo2_gadgets = "0.2.0"
halo2_proofs = "0.2.0"
<<<<<<< HEAD
plotters = { version = "0.3.4", optional = true }
rand_core = { version = "0.6.3", features = ["getrandom"] }
bitvec = "1.0.0"
hex = "0.4.3"
criterion = { version = "0.4.0", default-features = false }
=======
rand_core = "0.6.3"
bitvec = "1.0.0"
criterion = "0.4.0"
>>>>>>> 86ea9d43
rand = "0.8.5"
serde = { version = "1.0.152", features = ["derive"] }

[target.'cfg(target_family = "wasm")'.dependencies]
js-sys = "0.3.61"
getrandom = { version = "0.2.8", features = ["js"] }
rayon = "1.5"
serde-wasm-bindgen = "0.5.0"
wasm-bindgen = "0.2.84"
wasm-bindgen-rayon = "1.0"

[dev-dependencies]
halo2_gadgets = { version = "0.2.0", features = ["test-dependencies"] }

# [features]
<<<<<<< HEAD
# dev-graph = ["halo2_proofs/dev-graph", "plotters", "plotters/bitmap_backend", "plotters/bitmap_encoder"]
=======
# dev-graph = [
#     "halo2_proofs/dev-graph",
#     "plotters",
#     "plotters/bitmap_backend",
#     "plotters/bitmap_encoder",
# ]
>>>>>>> 86ea9d43

[[bench]]
name = "shot"
path = "benches/shot.rs"
harness = false

[[bench]]
name = "board"
path = "benches/board.rs"
harness = false

# [profile.dev]
# test = ["--target=wasm32-unknown-unknown"]

# [profile.test]
# target = "wasm32-unknown-unknown"<|MERGE_RESOLUTION|>--- conflicted
+++ resolved
@@ -11,17 +11,10 @@
 [dependencies]
 halo2_gadgets = "0.2.0"
 halo2_proofs = "0.2.0"
-<<<<<<< HEAD
-plotters = { version = "0.3.4", optional = true }
-rand_core = { version = "0.6.3", features = ["getrandom"] }
-bitvec = "1.0.0"
-hex = "0.4.3"
-criterion = { version = "0.4.0", default-features = false }
-=======
 rand_core = "0.6.3"
 bitvec = "1.0.0"
 criterion = "0.4.0"
->>>>>>> 86ea9d43
+hex = "0.4.3"
 rand = "0.8.5"
 serde = { version = "1.0.152", features = ["derive"] }
 
@@ -37,16 +30,12 @@
 halo2_gadgets = { version = "0.2.0", features = ["test-dependencies"] }
 
 # [features]
-<<<<<<< HEAD
-# dev-graph = ["halo2_proofs/dev-graph", "plotters", "plotters/bitmap_backend", "plotters/bitmap_encoder"]
-=======
 # dev-graph = [
 #     "halo2_proofs/dev-graph",
 #     "plotters",
 #     "plotters/bitmap_backend",
 #     "plotters/bitmap_encoder",
 # ]
->>>>>>> 86ea9d43
 
 [[bench]]
 name = "shot"
